--- conflicted
+++ resolved
@@ -49,15 +49,9 @@
   @Override
   public void testNRTThreads() throws Exception {
     String vendor = Constants.JAVA_VENDOR;
-<<<<<<< HEAD
     assumeTrue(vendor + " JRE not supported.",
-        vendor.startsWith("Sun") || vendor.startsWith("IBM") || vendor.startsWith("Apple"));
+        vendor.startsWith("Sun") || vendor.startsWith("Apple"));
 
-=======
-    assumeTrue(vendor + " JRE not supported.", 
-        vendor.startsWith("Sun") || vendor.startsWith("Apple"));
-    
->>>>>>> 81dba8b8
     // if we are not the fork
     if (System.getProperty("tests.crashmode") == null) {
       // try up to 10 times to create an index

--- conflicted
+++ resolved
@@ -20,12 +20,7 @@
 import java.io.IOException;
 
 abstract class DocConsumer {
-<<<<<<< HEAD
-  abstract void processDocument(Term delTerm) throws IOException;
-  abstract void flush(final SegmentWriteState state) throws IOException;
-=======
-  abstract void processDocument() throws IOException, AbortingException;
+  abstract void processDocument(Term delTerm) throws IOException, AbortingException;
   abstract void flush(final SegmentWriteState state) throws IOException, AbortingException;
->>>>>>> f75d3c5d
   abstract void abort();
 }
--- conflicted
+++ resolved
@@ -80,13 +80,13 @@
     }
 
     @Override
-<<<<<<< HEAD
     public IntervalIterator intervals(boolean collectIntervals) throws IOException {
       throw new UnsupportedOperationException("MatchAllDocsQuery doesn't support IntervalIterators");
-=======
+    }
+
+    @Override
     public long cost() {
       return maxDoc;
->>>>>>> 9c47892d
     }
   }
 
